# encoding: utf-8
module Watir

  #
  # The main class through which you control the browser.
  #

  class Browser
    include Container
    include HasWindow
    include Waitable

    attr_reader :driver
    alias_method :wd, :driver # ensures duck typing with Watir::Element

    class << self
      def start(url, browser = :firefox)
        b = new(browser)
        b.goto url

        b
      end
    end

    #
    # Create a Watir::Browser instance
    #
    # @param [:firefox, :ie, :chrome, :remote, Selenium::WebDriver] browser
    # @param args Passed to the underlying driver
    #

    def initialize(browser = :firefox, *args)
      case browser
      when Symbol, String
        @driver = Selenium::WebDriver.for browser.to_sym, *args
      when Selenium::WebDriver::Driver
        @driver = browser
      else
        raise ArgumentError, "expected Symbol or Selenium::WebDriver::Driver, got #{browser.class}"
      end

      @error_checkers = []
      @current_frame  = nil
      @closed         = false
    end

    def inspect
      '#<%s:0x%x url=%s title=%s>' % [self.class, hash*2, url.inspect, title.inspect]
    rescue
      '#<%s:0x%x closed=%s>' % [self.class, hash*2, @closed.to_s]
    end

    #
    # Goto the given URL
    #
    # @param [String] uri The url.
    # @return [String] The url you end up at.
    #

    def goto(uri)
      uri = "http://#{uri}" unless uri =~ URI.regexp

      @driver.navigate.to uri
      run_checkers

      url
    end

    #
    # Navigates back in history.
    #

    def back
      @driver.navigate.back
    end

    #
    # Navigates forward in history.
    #

    def forward
      @driver.navigate.forward
    end

    #
    # Returns URL of current page.
    #
    # @return [String]
    #

    def url
      @driver.current_url
    end

    #
    # Returns title of current page.
    #
    # @return [String]
    #

    def title
      @driver.title
    end

    #
    # Closes browser.
    #

    def close
      return if @closed
      @driver.quit
      @closed = true
    end
    alias_method :quit, :close # TODO: close vs quit

    #
    # Handles cookies.
    #
    # @return [Watir::Cookies]
    #

    def cookies
      @cookies ||= Cookies.new driver.manage
    end

<<<<<<< HEAD
    #
    # Returns text of page body.
    #
    # @return [String]
    #
=======
    def name
      @driver.browser
    end
>>>>>>> b9be20cc

    def text
      @driver.find_element(:tag_name, "body").text
    end

    #
    # Returns HTML code of current page.
    #
    # @return [String]
    #

    def html
      # use body.html instead?
      @driver.page_source
    end

    #
    # Handles JavaScript alerts, confirms and prompts.
    #
    # @return [Watir::Alert]
    #

    def alert
      Alert.new driver.switch_to
    end

    #
    # Refreshes current page.
    #

    def refresh
      @driver.navigate.refresh
      run_checkers
    end

    #
    # Waits until readyState of document is complete.
    #
    # @param [Fixnum] timeout
    #

    def wait(timeout = 5)
      wait_until(timeout, "waiting for document.readyState == 'complete'") do
        ready_state == "complete"
      end
    end

    #
    # Returns readyState of document.
    #
    # @return [String]
    #

    def ready_state
      execute_script 'return document.readyState'
    end

    #
    # Returns the text of status bar.
    #
    # @return [String]
    #

    def status
      execute_script "return window.status;"
    end

    def execute_script(script, *args)
      args.map! { |e| e.kind_of?(Watir::Element) ? e.wd : e }
      returned = @driver.execute_script(script, *args)

      wrap_elements_in(returned)
    end

    #
    # Sends sequence of keystrokes to currently active element.
    #
    # @example
    #   browser.goto "http://www.google.com"
    #   browser.send_keys "Watir", :return
    #
    # TODO What param type should we use?
    # @param args
    #

    def send_keys(*args)
      @driver.switch_to.active_element.send_keys(*args)
    end

    #
    # Handles screenshot of current pages.
    #
    # @example
    #   browser.screenshot.save("screenshot.png")
    #
    # @return [Watir::Screenshot]
    #

    def screenshot
      Screenshot.new driver
    end

    def add_checker(checker = nil, &block)
      if block_given?
        @error_checkers << block
      elsif checker.respond_to? :call
        @error_checkers << checker
      else
        raise ArgumentError, "expected block or object responding to #call"
      end
    end

    def disable_checker(checker)
      @error_checkers.delete(checker)
    end

    def run_checkers
      @error_checkers.each { |e| e.call(self) }
    end

    #
    # Returns true if browser is not closed and false otherwise.
    #

    def exist?
      not @closed
    end
    alias_method :exists?, :exist?

    #
    # Protocol shared with Watir::Element
    #
    # @api private
    #

    def assert_exists
      if @closed
        raise Exception::Error, "browser was closed"
      else
        driver.switch_to.default_content
        true
      end
    end

    def reset!
      # no-op
    end

    def browser
      self
    end

    private

    def wrap_elements_in(obj)
      case obj
      when Selenium::WebDriver::Element
        wrap_element(obj)
      when Array
        obj.map { |e| wrap_elements_in(e) }
      when Hash
        obj.each { |k,v| obj[k] = wrap_elements_in(v) }

        obj
      else
        obj
      end
    end

    def wrap_element(element)
      Watir.element_class_for(element.tag_name.downcase).new(self, :element => element)
    end

  end # Browser
end # Watir<|MERGE_RESOLUTION|>--- conflicted
+++ resolved
@@ -14,6 +14,17 @@
     alias_method :wd, :driver # ensures duck typing with Watir::Element
 
     class << self
+      #
+      # Creates a Watir::Browser instance and goes to URL.
+      #
+      # @example
+      #   browser = Watir::Browser.start "www.google.com", :chrome
+      #   #=> #<Watir::Browser:0x..fa45a499cb41e1752 url="http://www.google.com" title="Google">
+      #
+      # @param [String] url
+      # @param [Symbol, Selenium::WebDriver] browser :firefox, :ie, :chrome, :remote or Selenium::WebDriver instance
+      # @return [Watir::Browser]
+      #
       def start(url, browser = :firefox)
         b = new(browser)
         b.goto url
@@ -23,9 +34,9 @@
     end
 
     #
-    # Create a Watir::Browser instance
-    #
-    # @param [:firefox, :ie, :chrome, :remote, Selenium::WebDriver] browser
+    # Creates a Watir::Browser instance.
+    #
+    # @param [Symbol, Selenium::WebDriver] browser :firefox, :ie, :chrome, :remote or Selenium::WebDriver instance
     # @param args Passed to the underlying driver
     #
 
@@ -51,7 +62,10 @@
     end
 
     #
-    # Goto the given URL
+    # Goes to the given URL.
+    #
+    # @example
+    #   browser.goto "www.google.com"
     #
     # @param [String] uri The url.
     # @return [String] The url you end up at.
@@ -123,17 +137,26 @@
       @cookies ||= Cookies.new driver.manage
     end
 
-<<<<<<< HEAD
-    #
-    # Returns text of page body.
-    #
-    # @return [String]
-    #
-=======
+    #
+    # Returns browser name.
+    #
+    # @example
+    #   browser = Watir::Browser.new :chrome
+    #   browser.name
+    #   #=> :chrome
+    #
+    # @return [String]
+    #
+
     def name
       @driver.browser
     end
->>>>>>> b9be20cc
+
+    #
+    # Returns text of page body.
+    #
+    # @return [String]
+    #
 
     def text
       @driver.find_element(:tag_name, "body").text
@@ -201,6 +224,21 @@
       execute_script "return window.status;"
     end
 
+    #
+    # Executes JavaScript snippet.
+    #
+    # If you are going to use the value snippet returns, make sure to add
+    # explicit `return` to it.
+    #
+    # @example Check that Ajax requests are completed with jQuery
+    #   browser.execute_script("returns jQuery.active" ) == '1'
+    #   # => true
+    #
+    # TODO add example for element and args description
+    #
+    # @param [String] script
+    #
+
     def execute_script(script, *args)
       args.map! { |e| e.kind_of?(Watir::Element) ? e.wd : e }
       returned = @driver.execute_script(script, *args)
@@ -225,9 +263,6 @@
 
     #
     # Handles screenshot of current pages.
-    #
-    # @example
-    #   browser.screenshot.save("screenshot.png")
     #
     # @return [Watir::Screenshot]
     #
