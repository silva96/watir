--- conflicted
+++ resolved
@@ -24,17 +24,11 @@
       count = 0
 
       browser.checkboxes.each_with_index do |c, index|
-<<<<<<< HEAD
         c.name.should == browser.checkbox(:index, index).name
         c.id.should == browser.checkbox(:index, index).id
         c.value.should == browser.checkbox(:index, index).value
-=======
-        c.name.should == browser.checkbox(:index, index+1).name
-        c.id.should == browser.checkbox(:index, index+1).id
-        c.value.should == browser.checkbox(:index, index+1).value
 
-        count += 1
->>>>>>> ce924f98
+		count += 1
       end
 
       count.should > 0
