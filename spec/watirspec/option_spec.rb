--- conflicted
+++ resolved
@@ -8,7 +8,6 @@
   end
 
   describe "#exists?" do
-<<<<<<< HEAD
     it "returns true if the element exists (page context)" do
       browser.option(:id, "nor").should exist
       browser.option(:id, /nor/).should exist
@@ -19,26 +18,10 @@
       browser.option(:class, "scandinavia").should exist
       browser.option(:index, 1).should exist
       browser.option(:xpath, "//option[@id='nor']").should exist
-=======
-    bug "WTR-367", :watir do
-      it "returns true if the element exists (page context)" do
-        bug "WTR-330", :watir do
-          browser.option(:id, "nor").should exist
-          browser.option(:id, /nor/).should exist
-        end
-        browser.option(:value, "2").should exist
-        browser.option(:value, /2/).should exist
-        browser.option(:text, "Norway").should exist
-        browser.option(:text, /Norway/).should exist
-        browser.option(:class, "scandinavia").should exist
-        browser.option(:index, 2).should exist
-        browser.option(:xpath, "//option[@id='nor']").should exist
-      end
+    end
 
-      it "returns the first option if given no args" do
-        browser.option.should exist
-      end
->>>>>>> 97ee3508
+    it "returns the first option if given no args" do
+      browser.option.should exist
     end
 
     it "returns true if the element exists (select_list context)" do
@@ -80,14 +63,7 @@
     end
 
     it "raises TypeError when 'what' argument is invalid" do
-<<<<<<< HEAD
       lambda { browser.option(:id, 3.14).exists? }.should raise_error(TypeError)
-=======
-      bug "WTR-367", :watir do
-        lambda { browser.option(:id, 3.14).exists? }.should raise_error(TypeError)
-      end
-
->>>>>>> 97ee3508
       lambda { browser.select_list(:name, "new_user_country").option(:id, 3.14).exists? }.should raise_error(TypeError)
     end
 
