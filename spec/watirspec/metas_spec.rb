# encoding: utf-8
require File.expand_path('spec_helper', File.dirname(__FILE__))

describe "Metas" do

  before :each do
    browser.goto(WatirSpec.files + "/forms_with_input_elements.html")
  end

  describe "#length" do
    it "returns the number of meta elements" do
      browser.metas.length.should == 2
    end
  end

  describe "#[]" do
    it "returns the meta element at the given index" do
      browser.metas[1].name.should == "description"
    end
  end

  describe "#each" do
    it "iterates through meta elements correctly" do
      count = 0

      browser.metas.each_with_index do |m, index|
<<<<<<< HEAD
        m.content.should == browser.meta(:index, index).content
=======
        m.content.should == browser.meta(:index, index+1).content

        count += 1
>>>>>>> ce924f98
      end

      count.should > 0
    end
  end

end<|MERGE_RESOLUTION|>--- conflicted
+++ resolved
@@ -24,13 +24,8 @@
       count = 0
 
       browser.metas.each_with_index do |m, index|
-<<<<<<< HEAD
         m.content.should == browser.meta(:index, index).content
-=======
-        m.content.should == browser.meta(:index, index+1).content
-
-        count += 1
->>>>>>> ce924f98
+		count += 1
       end
 
       count.should > 0
