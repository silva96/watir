# encoding: utf-8
require File.expand_path('spec_helper', File.dirname(__FILE__))

describe "Buttons" do

  before :each do
    browser.goto(WatirSpec.files + "/forms_with_input_elements.html")
  end

  describe "#length" do
    it "returns the number of buttons" do
      browser.buttons.length.should == 8
    end
  end

  describe "#[]" do
    it "returns the button at the given index" do
      browser.buttons[0].title.should == "Submit the form"
    end
  end

  describe "#first" do
    it "returns the first element in the collection" do
      browser.buttons.first.value.should == browser.buttons[0].value
    end
  end

  describe "#last" do
    it "returns the last element in the collection" do
      browser.buttons.last.value.should == browser.buttons[-1].value
    end
  end

  describe "#each" do
    it "iterates through buttons correctly" do
      count = 0

      browser.buttons.each_with_index do |b, index|
<<<<<<< HEAD
        b.name.should == browser.button(:index, index).name
        b.id.should == browser.button(:index, index).id
        b.value.should == browser.button(:index, index).value
=======
        b.name.should == browser.button(:index, index+1).name
        b.id.should == browser.button(:index, index+1).id
        b.value.should == browser.button(:index, index+1).value

        count += 1
>>>>>>> ce924f98
      end

      count.should > 0
    end
  end

end<|MERGE_RESOLUTION|>--- conflicted
+++ resolved
@@ -36,17 +36,11 @@
       count = 0
 
       browser.buttons.each_with_index do |b, index|
-<<<<<<< HEAD
         b.name.should == browser.button(:index, index).name
         b.id.should == browser.button(:index, index).id
         b.value.should == browser.button(:index, index).value
-=======
-        b.name.should == browser.button(:index, index+1).name
-        b.id.should == browser.button(:index, index+1).id
-        b.value.should == browser.button(:index, index+1).value
 
-        count += 1
->>>>>>> ce924f98
+		count += 1
       end
 
       count.should > 0
