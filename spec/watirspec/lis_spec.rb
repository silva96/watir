# encoding: utf-8
require File.expand_path('spec_helper', File.dirname(__FILE__))

describe "Lis" do

  before :each do
    browser.goto(WatirSpec.files + "/non_control_elements.html")
  end

  describe "#length" do
    it "returns the number of lis" do
      browser.lis.length.should == 18
    end
  end

  describe "#[]" do
    it "returns the li at the given index" do
      browser.lis[4].id.should == "non_link_1"
    end
  end

  describe "#each" do
    it "iterates through lis correctly" do
      count = 0

      browser.lis.each_with_index do |l, index|
<<<<<<< HEAD
        l.id.should == browser.li(:index, index).id
        l.value.should == browser.li(:index, index).value
=======
        l.name.should == browser.li(:index, index+1).name
        l.id.should == browser.li(:index, index+1).id
        l.value.should == browser.li(:index, index+1).value

        count += 1
>>>>>>> ce924f98
      end

      count.should > 0
    end
  end

end<|MERGE_RESOLUTION|>--- conflicted
+++ resolved
@@ -24,16 +24,10 @@
       count = 0
 
       browser.lis.each_with_index do |l, index|
-<<<<<<< HEAD
         l.id.should == browser.li(:index, index).id
         l.value.should == browser.li(:index, index).value
-=======
-        l.name.should == browser.li(:index, index+1).name
-        l.id.should == browser.li(:index, index+1).id
-        l.value.should == browser.li(:index, index+1).value
 
-        count += 1
->>>>>>> ce924f98
+		count += 1
       end
 
       count.should > 0
