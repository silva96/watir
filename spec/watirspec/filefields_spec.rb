--- conflicted
+++ resolved
@@ -24,17 +24,11 @@
       count = 0
 
       browser.file_fields.each_with_index do |f, index|
-<<<<<<< HEAD
         f.name.should == browser.file_field(:index, index).name
         f.id.should ==  browser.file_field(:index, index).id
         f.value.should == browser.file_field(:index, index).value
-=======
-        f.name.should == browser.file_field(:index, index+1).name
-        f.id.should ==  browser.file_field(:index, index+1).id
-        f.value.should == browser.file_field(:index, index+1).value
 
-        count += 1
->>>>>>> ce924f98
+		count += 1
       end
 
       count.should > 0
