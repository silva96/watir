--- conflicted
+++ resolved
@@ -7,7 +7,6 @@
     browser.goto(WatirSpec.files + "/tables.html")
   end
 
-<<<<<<< HEAD
   describe "#exists?" do
     it "returns true if the table theader exists (page context)" do
       browser.thead(:id, 'tax_headers').should exist
@@ -15,18 +14,10 @@
       browser.thead(:index, 0).should exist
       browser.thead(:xpath, "//thead[@id='tax_headers']").should exist
     end
-=======
-      it "returns the first thead if given no args" do
-        browser.thead.should exist
-      end
 
-      it "returns true if the table theader exists (table context)" do
-        browser.table(:index, 1).thead(:id, 'tax_headers').should exist
-        browser.table(:index, 1).thead(:id, /tax_headers/).should exist
-        browser.table(:index, 1).thead(:index, 1).should exist
-        browser.table(:index, 1).thead(:xpath, "//thead[@id='tax_headers']").should exist
-      end
->>>>>>> 97ee3508
+    it "returns the first thead if given no args" do
+      browser.thead.should exist
+    end
 
     it "returns true if the table theader exists (table context)" do
       browser.table(:index, 0).thead(:id, 'tax_headers').should exist
