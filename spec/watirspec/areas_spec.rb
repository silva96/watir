# encoding: utf-8
require File.expand_path('spec_helper', File.dirname(__FILE__))

describe "Areas" do

  before :each do
    browser.goto(WatirSpec.files + "/images.html")
  end

  describe "#length" do
    it "returns the number of areas" do
      browser.areas.length.should == 3
    end
  end

  describe "#[]" do
    it "returns the area at the given index" do
      browser.areas[0].id.should == "NCE"
    end
  end

  describe "#each" do
    it "iterates through areas correctly" do
      count = 0

      browser.areas.each_with_index do |a, index|
<<<<<<< HEAD
        a.id.should == browser.area(:index, index).id
        a.title.should == browser.area(:index, index).title
=======
        a.name.should == browser.area(:index, index+1).name
        a.id.should == browser.area(:index, index+1).id
        a.value.should == browser.area(:index, index+1).value

        count += 1
>>>>>>> ce924f98
      end

      count.should > 0
    end
  end

end<|MERGE_RESOLUTION|>--- conflicted
+++ resolved
@@ -24,16 +24,10 @@
       count = 0
 
       browser.areas.each_with_index do |a, index|
-<<<<<<< HEAD
         a.id.should == browser.area(:index, index).id
         a.title.should == browser.area(:index, index).title
-=======
-        a.name.should == browser.area(:index, index+1).name
-        a.id.should == browser.area(:index, index+1).id
-        a.value.should == browser.area(:index, index+1).value
 
         count += 1
->>>>>>> ce924f98
       end
 
       count.should > 0
