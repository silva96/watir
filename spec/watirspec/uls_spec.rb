# encoding: utf-8
require File.expand_path('spec_helper', File.dirname(__FILE__))

describe "Uls" do

  before :each do
    browser.goto(WatirSpec.files + "/non_control_elements.html")
  end

  describe "#length" do
    it "returns the number of uls" do
      browser.uls.length.should == 2
    end
  end

  describe "#[]" do
    it "returns the ul at the given index" do
      browser.uls[0].id.should == "navbar"
    end
  end

<<<<<<< HEAD
  describe "#each" do
    it "iterates through uls correctly" do
      browser.uls.each_with_index do |ul, index|
        ul.id.should == browser.ul(:index, index).id
        ul.value.should == browser.ul(:index, index).value
=======
    describe "#each" do
      it "iterates through uls correctly" do
        count = 0

        browser.uls.each_with_index do |ul, index|
          ul.name.should == browser.ul(:index, index+1).name
          ul.id.should == browser.ul(:index, index+1).id
          ul.value.should == browser.ul(:index, index+1).value

          count += 1
        end

        count.should > 0
>>>>>>> ce924f98
      end
    end
  end

end<|MERGE_RESOLUTION|>--- conflicted
+++ resolved
@@ -19,27 +19,18 @@
     end
   end
 
-<<<<<<< HEAD
-  describe "#each" do
-    it "iterates through uls correctly" do
-      browser.uls.each_with_index do |ul, index|
-        ul.id.should == browser.ul(:index, index).id
-        ul.value.should == browser.ul(:index, index).value
-=======
     describe "#each" do
       it "iterates through uls correctly" do
         count = 0
 
         browser.uls.each_with_index do |ul, index|
-          ul.name.should == browser.ul(:index, index+1).name
-          ul.id.should == browser.ul(:index, index+1).id
-          ul.value.should == browser.ul(:index, index+1).value
+          ul.id.should == browser.ul(:index, index).id
+          ul.value.should == browser.ul(:index, index).value
 
           count += 1
         end
 
         count.should > 0
->>>>>>> ce924f98
       end
     end
   end
