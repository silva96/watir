--- conflicted
+++ resolved
@@ -6,20 +6,13 @@
     browser.goto(WatirSpec.files + "/forms_with_input_elements.html")
   end
 
-<<<<<<< HEAD
   describe "#exist?" do
     it "returns true if the meta tag exists" do
-      browser.meta(:http_equiv, "Content-Type").should exist
-=======
-    describe "#exist?" do
-      it "returns true if the meta tag exists" do
-        browser.meta('http-equiv', "Content-Type").should exist
-      end
+      browser.meta('http-equiv', "Content-Type").should exist
+    end
 
-      it "returns the first meta if given no args" do
-        browser.meta.should exist
-      end
->>>>>>> 97ee3508
+    it "returns the first meta if given no args" do
+      browser.meta.should exist
     end
   end
 
