# encoding: utf-8
require File.expand_path('spec_helper', File.dirname(__FILE__))

describe "Map" do

  before :each do
    browser.goto(WatirSpec.files + "/images.html")
  end

  # Exists method
  describe "#exist?" do
    it "returns true if the 'map' exists" do
      browser.map(:id, "triangle_map").should exist
      browser.map(:id, /triangle_map/).should exist
      browser.map(:name, "triangle_map").should exist
      browser.map(:name, /triangle_map/).should exist
      browser.map(:index, 0).should exist
      browser.map(:xpath, "//map[@id='triangle_map']").should exist
    end

<<<<<<< HEAD
=======
    it "returns true if the element exists (default how = :id)" do
      browser.map("triangle_map").should exist
    end

    it "returns the first map if given no args" do
      browser.map.should exist
    end

>>>>>>> 97ee3508
    it "returns false if the 'map' doesn't exist" do
      browser.map(:id, "no_such_id").should_not exist
      browser.map(:id, /no_such_id/).should_not exist
      browser.map(:name, "no_such_id").should_not exist
      browser.map(:name, /no_such_id/).should_not exist
      browser.map(:index, 1337).should_not exist
      browser.map(:xpath, "//map[@id='no_such_id']").should_not exist
    end

    it "raises TypeError when 'what' argument is invalid" do
      lambda { browser.map(:id, 3.14).exists? }.should raise_error(TypeError)
    end

    it "raises MissingWayOfFindingObjectException when 'how' argument is invalid" do
      lambda { browser.map(:no_such_how, 'some_value').exists? }.should raise_error(MissingWayOfFindingObjectException)
    end
  end

  # Attribute methods
  describe "#id" do
    it "returns the id attribute" do
      browser.map(:index, 0).id.should == "triangle_map"
    end

    it "returns an empty string if the element exists and the attribute doesn't" do
      browser.map(:index, 1).id.should == ''
    end

    it "raises UnknownObjectException if the p doesn't exist" do
      lambda { browser.map(:id, "no_such_id").id }.should raise_error(UnknownObjectException)
      lambda { browser.map(:index, 1337).id }.should raise_error(UnknownObjectException)
    end
  end

  describe "#name" do
    it "returns the name attribute" do
      browser.map(:index, 0).name.should == "triangle_map"
    end

    it "returns an empty string if the element exists and the attribute doesn't" do
      browser.map(:index, 1).name.should == ''
    end

    it "raises UnknownObjectException if the map doesn't exist" do
      lambda { browser.map(:id, "no_such_id").name }.should raise_error(UnknownObjectException)
      lambda { browser.map(:index, 1337).name }.should raise_error(UnknownObjectException)
    end
  end

  describe "#respond_to?" do
    it "returns true for all attribute methods" do
      browser.map(:index, 0).should respond_to(:id)
      browser.map(:index, 0).should respond_to(:name)
    end
  end
end<|MERGE_RESOLUTION|>--- conflicted
+++ resolved
@@ -18,17 +18,10 @@
       browser.map(:xpath, "//map[@id='triangle_map']").should exist
     end
 
-<<<<<<< HEAD
-=======
-    it "returns true if the element exists (default how = :id)" do
-      browser.map("triangle_map").should exist
-    end
-
     it "returns the first map if given no args" do
       browser.map.should exist
     end
 
->>>>>>> 97ee3508
     it "returns false if the 'map' doesn't exist" do
       browser.map(:id, "no_such_id").should_not exist
       browser.map(:id, /no_such_id/).should_not exist
