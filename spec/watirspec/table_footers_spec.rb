# encoding: utf-8
require File.expand_path('spec_helper', File.dirname(__FILE__))

describe "TableFooters" do
  before :each do
    browser.goto(WatirSpec.files + "/tables.html")
  end

  describe "#length" do
    it "returns the correct number of table tfoots (page context)" do
      browser.tfoots.length.should == 1
    end

    it "returns the correct number of table tfoots (table context)" do
      browser.table(:index, 0).tfoots.length.should == 1
    end
  end

  describe "#[]" do
    it "returns the row at the given index (page context)" do
      browser.tfoots[0].id.should == "tax_totals"
    end

    it "returns the row at the given index (table context)" do
      browser.table(:index, 0).tfoots[0].id.should == "tax_totals"
    end
  end

<<<<<<< HEAD
  describe "#each" do
    it "iterates through table tfoots correctly (page context)" do
      browser.tfoots.each_with_index do |tfoot, index|
        tfoot.id.should == browser.tfoot(:index, index).id
=======
    describe "#each" do
      it "iterates through table tfoots correctly (page context)" do
        count = 0

        browser.tfoots.each_with_index do |tfoot, index|
          tfoot.name.should == browser.tfoot(:index, index+1).name
          tfoot.id.should == browser.tfoot(:index, index+1).id

          count += 1
        end

        count.should > 0
>>>>>>> ce924f98
      end
    end

<<<<<<< HEAD
    it "iterates through table tfoots correctly (table context)" do
      table = browser.table(:index, 0)
      table.tfoots.each_with_index do |tfoot, index|
        tfoot.id.should == table.tfoot(:index, index).id
=======
      it "iterates through table tfoots correctly (table context)" do
        table = browser.table(:index, 1)
        count = 0

        table.tfoots.each_with_index do |tfoot, index|
          tfoot.name.should == table.tfoot(:index, index+1).name
          tfoot.id.should == table.tfoot(:index, index+1).id

          count += 1
        end

        count.should > 0
>>>>>>> ce924f98
      end
    end
  end
end<|MERGE_RESOLUTION|>--- conflicted
+++ resolved
@@ -26,47 +26,37 @@
     end
   end
 
-<<<<<<< HEAD
   describe "#each" do
     it "iterates through table tfoots correctly (page context)" do
       browser.tfoots.each_with_index do |tfoot, index|
         tfoot.id.should == browser.tfoot(:index, index).id
-=======
+      end
+    end
+
     describe "#each" do
       it "iterates through table tfoots correctly (page context)" do
         count = 0
 
         browser.tfoots.each_with_index do |tfoot, index|
-          tfoot.name.should == browser.tfoot(:index, index+1).name
-          tfoot.id.should == browser.tfoot(:index, index+1).id
+          tfoot.id.should == browser.tfoot(:index, index).id
 
           count += 1
         end
 
         count.should > 0
->>>>>>> ce924f98
       end
-    end
 
-<<<<<<< HEAD
-    it "iterates through table tfoots correctly (table context)" do
-      table = browser.table(:index, 0)
-      table.tfoots.each_with_index do |tfoot, index|
-        tfoot.id.should == table.tfoot(:index, index).id
-=======
       it "iterates through table tfoots correctly (table context)" do
-        table = browser.table(:index, 1)
+        table = browser.table(:index, 0)
         count = 0
 
         table.tfoots.each_with_index do |tfoot, index|
-          tfoot.name.should == table.tfoot(:index, index+1).name
-          tfoot.id.should == table.tfoot(:index, index+1).id
+          tfoot.id.should == table.tfoot(:index, index).id
 
           count += 1
         end
 
         count.should > 0
->>>>>>> ce924f98
       end
     end
   end
