--- conflicted
+++ resolved
@@ -19,17 +19,10 @@
       browser.h1(:xpath, "//h1[@id='first_header']").should exist
     end
 
-<<<<<<< HEAD
-=======
-    it "returns true if the element exists (default how = :id)" do
-      browser.h1("first_header").should exist
-    end
-
     it "returns the first h1 if given no args" do
       browser.h1.should exist
     end
 
->>>>>>> 97ee3508
     it "returns true if the element exists" do
       browser.h1(:id, "no_such_id").should_not exist
       browser.h1(:id, /no_such_id/).should_not exist
