# encoding: utf-8
require File.expand_path('spec_helper', File.dirname(__FILE__))

describe "<frame> Frames" do

  before :each do
    browser.goto(WatirSpec.files + "/frames.html")
  end

  bug "http://github.com/jarib/watir-webdriver/issues#issue/17", :webdriver do
    describe "#length" do
      it "returns the correct number of frames" do
        browser.frames.length.should == 2
      end
    end
  end

  bug "http://github.com/jarib/watir-webdriver/issues#issue/17", :webdriver do
    describe "#[]" do
      it "returns the frame at the given index" do
        browser.frames[0].id.should == "frame_1"
      end
    end
  end

<<<<<<< HEAD
  describe "#each" do
    it "iterates through frames correctly" do
      browser.frames.each_with_index do |f, index|
        f.id.should ==  browser.frame(:index, index).id
        f.value.should == browser.frame(:index, index).value
=======
    describe "#each" do
      it "iterates through frames correctly" do
        count = 0

        browser.frames.each_with_index do |f, index|
          f.name.should == browser.frame(:index, index+1).name
          f.id.should ==  browser.frame(:index, index+1).id
          f.value.should == browser.frame(:index, index+1).value

          count += 1
        end

        count.should > 0
>>>>>>> ce924f98
      end
    end
  end
end

describe "<iframe> Frames" do

  before :each do
    browser.goto(WatirSpec.files + "/iframes.html")
  end

  bug "http://github.com/jarib/watir-webdriver/issues#issue/17", :webdriver do
    describe "#length" do
      it "returns the correct number of frames" do
        browser.frames.length.should == 2
      end
    end
  end

  bug "http://github.com/jarib/watir-webdriver/issues#issue/17", :webdriver do
    describe "#[]" do
      it "returns the frame at the given index" do
        browser.frames[0].id.should == "frame_1"
      end
    end
  end

<<<<<<< HEAD
  describe "#each" do
    it "iterates through frames correctly" do
      browser.frames.each_with_index do |f, index|
        f.name.should == browser.frame(:index, index).name
        f.id.should ==  browser.frame(:index, index).id
        f.value.should == browser.frame(:index, index).value
=======
    describe "#each" do
      it "iterates through frames correctly" do
        count = 0

        browser.frames.each_with_index do |f, index|
          f.name.should == browser.frame(:index, index+1).name
          f.id.should ==  browser.frame(:index, index+1).id
          f.value.should == browser.frame(:index, index+1).value

          count += 1
        end

        count.should > 0
>>>>>>> ce924f98
      end
    end
  end
end
<|MERGE_RESOLUTION|>--- conflicted
+++ resolved
@@ -23,28 +23,18 @@
     end
   end
 
-<<<<<<< HEAD
   describe "#each" do
     it "iterates through frames correctly" do
+	  count = 0
+  
       browser.frames.each_with_index do |f, index|
         f.id.should ==  browser.frame(:index, index).id
         f.value.should == browser.frame(:index, index).value
-=======
-    describe "#each" do
-      it "iterates through frames correctly" do
-        count = 0
 
-        browser.frames.each_with_index do |f, index|
-          f.name.should == browser.frame(:index, index+1).name
-          f.id.should ==  browser.frame(:index, index+1).id
-          f.value.should == browser.frame(:index, index+1).value
+		count += 1
+      end
 
-          count += 1
-        end
-
-        count.should > 0
->>>>>>> ce924f98
-      end
+	  count.should > 0
     end
   end
 end
@@ -71,28 +61,19 @@
     end
   end
 
-<<<<<<< HEAD
-  describe "#each" do
-    it "iterates through frames correctly" do
-      browser.frames.each_with_index do |f, index|
-        f.name.should == browser.frame(:index, index).name
-        f.id.should ==  browser.frame(:index, index).id
-        f.value.should == browser.frame(:index, index).value
-=======
     describe "#each" do
       it "iterates through frames correctly" do
         count = 0
 
         browser.frames.each_with_index do |f, index|
-          f.name.should == browser.frame(:index, index+1).name
-          f.id.should ==  browser.frame(:index, index+1).id
-          f.value.should == browser.frame(:index, index+1).value
+          f.name.should == browser.frame(:index, index).name
+          f.id.should ==  browser.frame(:index, index).id
+          f.value.should == browser.frame(:index, index).value
 
           count += 1
         end
 
         count.should > 0
->>>>>>> ce924f98
       end
     end
   end
