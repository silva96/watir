# encoding: utf-8
require File.expand_path('spec_helper', File.dirname(__FILE__))

describe "Ins" do

  before :each do
    browser.goto(WatirSpec.files + "/non_control_elements.html")
  end

  # Exists method
  describe "#exist?" do
    it "returns true if the 'ins' exists" do
      browser.ins(:id, "lead").should exist
      browser.ins(:id, /lead/).should exist
      browser.ins(:text, "This is an inserted text tag 1").should exist
      browser.ins(:text, /This is an inserted text tag 1/).should exist
      browser.ins(:class, "lead").should exist
      browser.ins(:class, /lead/).should exist
      browser.ins(:index, 0).should exist
      browser.ins(:xpath, "//ins[@id='lead']").should exist
    end

<<<<<<< HEAD
=======
    it "returns the first ins if given no args" do
      browser.ins.should exist
    end

    it "returns true if the element exists (default how = :id)" do
      browser.ins("lead").should exist
    end

>>>>>>> 97ee3508
    it "returns false if the element doesn't exist" do
      browser.ins(:id, "no_such_id").should_not exist
      browser.ins(:id, /no_such_id/).should_not exist
      browser.ins(:text, "no_such_text").should_not exist
      browser.ins(:text, /no_such_text/).should_not exist
      browser.ins(:class, "no_such_class").should_not exist
      browser.ins(:class, /no_such_class/).should_not exist
      browser.ins(:index, 1337).should_not exist
      browser.ins(:xpath, "//ins[@id='no_such_id']").should_not exist
    end

    it "raises TypeError when 'what' argument is invalid" do
      lambda { browser.ins(:id, 3.14).exists? }.should raise_error(TypeError)
    end

    it "raises MissingWayOfFindingObjectException when 'how' argument is invalid" do
      lambda { browser.ins(:no_such_how, 'some_value').exists? }.should raise_error(MissingWayOfFindingObjectException)
    end
  end

  # Attribute methods
  describe "#class_name" do
    it "returns the class attribute" do
      browser.ins(:index, 0).class_name.should == 'lead'
    end

    it "returns an empty string if the element exists and the attribute doesn't" do
      browser.ins(:index, 2).class_name.should == ''
    end

    it "raises UnknownObjectException if the ins doesn't exist" do
      lambda { browser.ins(:id, 'no_such_id').class_name }.should raise_error(UnknownObjectException)
    end
  end

  describe "#id" do
    it "returns the id attribute" do
      browser.ins(:index, 0).id.should == "lead"
    end

    it "returns an empty string if the element exists and the attribute doesn't" do
      browser.ins(:index, 2).id.should == ''
    end

    it "raises UnknownObjectException if the ins doesn't exist" do
      lambda { browser.ins(:id, "no_such_id").id }.should raise_error(UnknownObjectException)
      lambda { browser.ins(:index, 1337).id }.should raise_error(UnknownObjectException)
    end
  end

  describe "#title" do
    it "returns the title attribute" do
      browser.ins(:index, 0).title.should == 'Lorem ipsum'
    end

    it "returns an empty string if the element exists and the attribute doesn't" do
      browser.ins(:index, 2).title.should == ''
    end

    it "raises UnknownObjectException if the ins doesn't exist" do
      lambda { browser.ins(:id, 'no_such_id').title }.should raise_error( UnknownObjectException)
      lambda { browser.ins(:xpath, "//ins[@id='no_such_id']").title }.should raise_error( UnknownObjectException)
    end
  end

  describe "#text" do
    it "returns the text of the ins" do
      browser.ins(:index, 1).text.should == 'This is an inserted text tag 2'
    end

    it "returns an empty string if the element doesn't contain any text" do
      browser.ins(:index, 3).text.should == ''
    end

    it "raises UnknownObjectException if the ins doesn't exist" do
      lambda { browser.ins(:id, 'no_such_id').text }.should raise_error( UnknownObjectException)
      lambda { browser.ins(:xpath , "//ins[@id='no_such_id']").text }.should raise_error( UnknownObjectException)
    end
  end

  describe "#value" do
    it "returns the value attribute" do
      browser.ins(:index, 1).value.should == "invalid_attribute"
    end

    it "returns an empty string if the element exists and the attribute doesn't" do
      browser.ins(:index, 3).value.should == ''
    end

    it "raises UnknownObjectException if the ins doesn't exist" do
      lambda { browser.ins(:id , "no_such_id").value }.should raise_error(UnknownObjectException)
      lambda { browser.ins(:index , 1337).value }.should raise_error(UnknownObjectException)
    end
  end

  describe "#respond_to?" do
    it "returns true for all attribute methods" do
      browser.ins(:index, 0).should respond_to(:class_name)
      browser.ins(:index, 0).should respond_to(:id)
      browser.ins(:index, 0).should respond_to(:title)
      browser.ins(:index, 0).should respond_to(:text)
      browser.ins(:index, 0).should respond_to(:value)
    end
  end

  # Other
  describe "#click" do
    it "fires events" do
      browser.ins(:class, 'footer').text.should_not include('Javascript')
      browser.ins(:class, 'footer').click
      browser.ins(:class, 'footer').text.should include('Javascript')
    end

    it "raises UnknownObjectException if the ins doesn't exist" do
      lambda { browser.ins(:id, "no_such_id").click }.should raise_error(UnknownObjectException)
      lambda { browser.ins(:title, "no_such_title").click }.should raise_error(UnknownObjectException)
    end
  end

end<|MERGE_RESOLUTION|>--- conflicted
+++ resolved
@@ -20,17 +20,10 @@
       browser.ins(:xpath, "//ins[@id='lead']").should exist
     end
 
-<<<<<<< HEAD
-=======
     it "returns the first ins if given no args" do
       browser.ins.should exist
     end
 
-    it "returns true if the element exists (default how = :id)" do
-      browser.ins("lead").should exist
-    end
-
->>>>>>> 97ee3508
     it "returns false if the element doesn't exist" do
       browser.ins(:id, "no_such_id").should_not exist
       browser.ins(:id, /no_such_id/).should_not exist
