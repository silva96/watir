--- conflicted
+++ resolved
@@ -25,17 +25,10 @@
       browser.radio(:xpath, "//input[@id='new_user_newsletter_yes']").should exist
     end
 
-<<<<<<< HEAD
-=======
     it "returns the first radio if given no args" do
       browser.radio.should exist
     end
 
-    it "returns true if the element exists (default how = :name)" do
-      browser.radio("new_user_newsletter").should exist
-    end
-
->>>>>>> 97ee3508
     it "returns true if the radio button exists (search by name and value)" do
       browser.radio(:name => "new_user_newsletter", :value => 'yes').should exist
       browser.radio(:xpath, "//input[@name='new_user_newsletter' and @value='yes']").set
