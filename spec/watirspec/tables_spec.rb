--- conflicted
+++ resolved
@@ -26,16 +26,10 @@
       count = 0
 
       browser.tables.each_with_index do |t, index|
-<<<<<<< HEAD
         t.id.should == browser.table(:index, index).id
         t.value.should == browser.table(:index, index).value
-=======
-        t.name.should == browser.table(:index, index+1).name
-        t.id.should == browser.table(:index, index+1).id
-        t.value.should == browser.table(:index, index+1).value
 
-        count += 1
->>>>>>> ce924f98
+		count += 1
       end
 
       count.should > 0
