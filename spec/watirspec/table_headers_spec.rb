--- conflicted
+++ resolved
@@ -26,47 +26,37 @@
     end
   end
 
-<<<<<<< HEAD
   describe "#each" do
     it "iterates through table theads correctly (page context)" do
       browser.theads.each_with_index do |thead, index|
         thead.id.should == browser.thead(:index, index).id
-=======
+      end
+    end
+
     describe "#each" do
       it "iterates through table theads correctly (page context)" do
         count = 0
 
         browser.theads.each_with_index do |thead, index|
-          thead.name.should == browser.thead(:index, index+1).name
-          thead.id.should == browser.thead(:index, index+1).id
+          thead.id.should == browser.thead(:index, index).id
 
           count += 1
         end
 
         count.should > 0
->>>>>>> ce924f98
       end
-    end
 
-<<<<<<< HEAD
-    it "iterates through table theads correctly (table context)" do
-      table = browser.table(:index, 0)
-      table.theads.each_with_index do |thead, index|
-        thead.id.should == table.thead(:index, index).id
-=======
       it "iterates through table theads correctly (table context)" do
-        table = browser.table(:index, 1)
+        table = browser.table(:index, 0)
         count = 0
 
         table.theads.each_with_index do |thead, index|
-          thead.name.should == table.thead(:index, index+1).name
-          thead.id.should == table.thead(:index, index+1).id
+          thead.id.should == table.thead(:index, index).id
 
           count += 1
         end
 
         count.should > 0
->>>>>>> ce924f98
       end
     end
   end
