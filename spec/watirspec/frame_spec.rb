# encoding: utf-8
require File.expand_path('spec_helper', File.dirname(__FILE__))

describe "Frame" do

  before :each do
   browser.goto(WatirSpec.files + "/frames.html")
  end

  it "handles crossframe javascript" do
    browser.frame(:id, "frame_1").text_field(:name, 'senderElement').value.should == 'send_this_value'
    browser.frame(:id, "frame_2").text_field(:name, 'recieverElement').value.should == 'old_value'
    browser.frame(:id, "frame_1").button(:id, 'send').click
    browser.frame(:id, "frame_2").text_field(:name, 'recieverElement').value.should == 'send_this_value'
  end

  describe "#exist?" do
    it "returns true if the frame exists" do
      browser.frame(:id, "frame_1").should exist
      browser.frame(:name, "frame1").should exist
      browser.frame(:index, 0).should exist

      bug "http://github.com/jarib/watir-webdriver/issues#issue/17", :webdriver do
        browser.frame(:class, "half").should exist
        browser.frame(:xpath, "//frame[@id='frame_1']").should exist
        browser.frame(:src, "frame_1.html").should exist
        browser.frame(:id, /frame/).should exist
        browser.frame(:name, /frame/).should exist
        browser.frame(:src, /frame_1/).should exist
        browser.frame(:class, /half/).should exist
      end
    end

    it "returns true if the iframe exists" do
      browser.goto(WatirSpec.files + "/iframes.html")
      browser.frame(:id, "frame_1").should exist
      browser.frame(:id, /frame/).should exist
      browser.frame(:name, "frame1").should exist
      browser.frame(:name, /frame/).should exist
      browser.frame(:src, "frame_1.html").should exist
      browser.frame(:src, /frame_1/).should exist
      browser.frame(:class, "iframe").should exist
      browser.frame(:class, /iframe/).should exist
      browser.frame(:index, 0).should exist
      browser.frame(:xpath, "//iframe[@id='frame_1']").should exist
    end

    it "returns false if the frame doesn't exist" do
      browser.frame(:id, "no_such_id").should_not exist
      browser.frame(:name, "no_such_text").should_not exist
      browser.frame(:index, 1337).should_not exist

<<<<<<< HEAD
      bug "http://github.com/jarib/watir-webdriver/issues#issue/17", :webdriver do
        browser.frame(:src, "no_such_src").should_not exist
        browser.frame(:class, "no_such_class").should_not exist
=======
      it "returns the first frame if given no args" do
        browser.form.should exist
      end

      it "returns false if the frame doesn't exist" do
        browser.frame(:id, "no_such_id").should_not exist
>>>>>>> 97ee3508
        browser.frame(:id, /no_such_id/).should_not exist
        browser.frame(:name, /no_such_text/).should_not exist
        browser.frame(:src, /no_such_src/).should_not exist
        browser.frame(:class, /no_such_class/).should_not exist
        browser.frame(:xpath, "//frame[@id='no_such_id']").should_not exist
      end
    end

    it "handles nested frames" do
      browser.goto(WatirSpec.host + "/nested_frames.html")

      browser.frame(:id, "two").frame(:id, "three").link(:id => "four").click
      browser.title.should == "definition_lists"
    end

    it "raises TypeError when 'what' argument is invalid" do
      lambda { browser.frame(:id, 3.14).exists? }.should raise_error(TypeError)
    end

    it "raises MissingWayOfFindingObjectException when 'how' argument is invalid" do
      lambda { browser.frame(:no_such_how, 'some_value').exists? }.should raise_error(MissingWayOfFindingObjectException)
    end
  end

  it "raises UnknownFrameException when accessing elements inside non-existing frame" do
    lambda { browser.frame(:name, "no_such_name").p(:index, 0).id }.should raise_error(UnknownFrameException)
  end

  it "raises UnknownFrameException when accessing a non-existing frame" do
    lambda { browser.frame(:name, "no_such_name").id }.should raise_error(UnknownFrameException)
  end

  it "raises UnknownFrameException when accessing a non-existing subframe" do
    lambda { browser.frame(:name, "frame1").frame(:name, "no_such_name").id }.should raise_error(UnknownFrameException)
  end

  it "raises UnknownObjectException when accessing a non-existing element inside an existing frame" do
    lambda { browser.frame(:index, 0).p(:index, 1337).id }.should raise_error(UnknownObjectException)
  end

  it "raises NoMethodError when trying to access attributes it doesn't have" do
    lambda { browser.frame(:index, 0).foo }.should raise_error(NoMethodError)
  end

  it "is able to send a value to another frame by using Javascript" do
    frame1, frame2 = browser.frame(:index, 0), browser.frame(:index, 1)
    frame1.text_field(:index, 0).value.should == "send_this_value"
    frame2.text_field(:index, 0).value.should == "old_value"
    frame1.button(:index, 0).click
    frame2.text_field(:index, 0).value.should == "send_this_value"
  end

  it "is able to set a field" do
    browser.frame(:index, 0).text_field(:name, 'senderElement').set("new value")
    browser.frame(:index, 0).text_field(:name, 'senderElement').value.should == "new value"
  end

  describe "#execute_script" do
    it "executes the given javascript in the specified frame" do
      frame = browser.frame(:index, 0)
      frame.div(:id, 'set_by_js').text.should == ""
      frame.execute_script(%Q{document.getElementById('set_by_js').innerHTML = 'Art consists of limitation. The most beautiful part of every picture is the frame.'})
      frame.div(:id, 'set_by_js').text.should == "Art consists of limitation. The most beautiful part of every picture is the frame."
    end
  end

  describe "#elements_by_xpath" do
    before :each do
      browser.goto(WatirSpec.files + "/iframes.html")
    end

    it "returns an Array of matching elements" do
      objects = browser.frame(:index, 0).elements_by_xpath("/html")
      objects.size.should == 1
    end

    it "returns an empty Array if there are no matching elements" do
      objects = browser.frame(:index, 0).elements_by_xpath("//*[@type='foobar']")
      objects.size.should == 0
    end
  end

end<|MERGE_RESOLUTION|>--- conflicted
+++ resolved
@@ -45,23 +45,18 @@
       browser.frame(:xpath, "//iframe[@id='frame_1']").should exist
     end
 
+      it "returns the first frame if given no args" do
+        browser.form.should exist
+      end
+
     it "returns false if the frame doesn't exist" do
       browser.frame(:id, "no_such_id").should_not exist
       browser.frame(:name, "no_such_text").should_not exist
       browser.frame(:index, 1337).should_not exist
 
-<<<<<<< HEAD
       bug "http://github.com/jarib/watir-webdriver/issues#issue/17", :webdriver do
         browser.frame(:src, "no_such_src").should_not exist
         browser.frame(:class, "no_such_class").should_not exist
-=======
-      it "returns the first frame if given no args" do
-        browser.form.should exist
-      end
-
-      it "returns false if the frame doesn't exist" do
-        browser.frame(:id, "no_such_id").should_not exist
->>>>>>> 97ee3508
         browser.frame(:id, /no_such_id/).should_not exist
         browser.frame(:name, /no_such_text/).should_not exist
         browser.frame(:src, /no_such_src/).should_not exist
