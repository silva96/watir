# encoding: utf-8
require File.expand_path('spec_helper', File.dirname(__FILE__))

describe "Area" do

  before :each do
    browser.goto(WatirSpec.files + "/images.html")
  end

  # Exists method
  describe "#exist?" do
    it "returns true if the area exists" do
      browser.area(:id, "NCE").should exist
      browser.area(:id, /NCE/).should exist
      browser.area(:title, "Tables").should exist
      browser.area(:title, /Tables/).should exist

      browser.area(:url, "tables.html").should exist
      browser.area(:url, /tables/).should exist
      browser.area(:href, "tables.html").should exist
      browser.area(:href, /tables/).should exist

      browser.area(:index, 0).should exist
      browser.area(:xpath, "//area[@id='NCE']").should exist
    end

<<<<<<< HEAD
=======
    it "returns true if the element exists (default how = :id)" do
      browser.area("NCE").should exist
    end

    it "returns the first area if given no args" do
      browser.area.should exist
    end

>>>>>>> 97ee3508
    it "returns false if the area doesn't exist" do
      browser.area(:id, "no_such_id").should_not exist
      browser.area(:id, /no_such_id/).should_not exist
      browser.area(:title, "no_such_title").should_not exist
      browser.area(:title, /no_such_title/).should_not exist

      browser.area(:url, "no_such_href").should_not exist
      browser.area(:url, /no_such_href/).should_not exist
      browser.area(:href, "no-tables.html").should_not exist
      browser.area(:href, /no-tables/).should_not exist

      browser.area(:index, 1337).should_not exist
      browser.area(:xpath, "//area[@id='no_such_id']").should_not exist
    end

    it "raises TypeError when 'what' argument is invalid" do
      lambda { browser.area(:id, 3.14).exists? }.should raise_error(TypeError)
    end

    it "raises MissingWayOfFindingObjectException when 'how' argument is invalid" do
      lambda { browser.area(:no_such_how, 'some_value').exists? }.should raise_error(MissingWayOfFindingObjectException)
    end
  end

  # Attribute methods
  describe "#id" do
    it "returns the id attribute" do
      browser.area(:index, 0).id.should == "NCE"
    end

    it "returns an empty string if the element exists and the attribute doesn't" do
      browser.area(:index, 2).id.should == ''
    end

    it "raises UnknownObjectException if the area doesn't exist" do
      lambda { browser.area(:id, "no_such_id").id }.should raise_error(UnknownObjectException)
      lambda { browser.area(:index, 1337).id }.should raise_error(UnknownObjectException)
    end

  end

  describe "#respond_to?" do
    it "returns true for all attribute methods" do
      browser.area(:index, 0).should respond_to(:id)
    end
  end

end<|MERGE_RESOLUTION|>--- conflicted
+++ resolved
@@ -24,17 +24,10 @@
       browser.area(:xpath, "//area[@id='NCE']").should exist
     end
 
-<<<<<<< HEAD
-=======
-    it "returns true if the element exists (default how = :id)" do
-      browser.area("NCE").should exist
-    end
-
     it "returns the first area if given no args" do
       browser.area.should exist
     end
 
->>>>>>> 97ee3508
     it "returns false if the area doesn't exist" do
       browser.area(:id, "no_such_id").should_not exist
       browser.area(:id, /no_such_id/).should_not exist
